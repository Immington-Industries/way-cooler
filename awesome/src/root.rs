--- conflicted
+++ resolved
@@ -146,15 +146,9 @@
 
 #[cfg(test)]
 mod test {
-<<<<<<< HEAD
-    use super::super::key;
-    use super::super::root;
-    use super::super::tag;
-=======
-    use ::root;
-    use ::objects::{tag, key};
->>>>>>> fdf648dd
+    use objects::{key, tag};
     use rlua::Lua;
+    use root;
 
     #[test]
     fn tags_none() {
