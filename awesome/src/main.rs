//! Awesome compatibility modules

extern crate cairo;
extern crate cairo_sys;
extern crate env_logger;
extern crate exec;
extern crate getopts;
extern crate gdk_pixbuf;
extern crate glib;
#[macro_use]
extern crate lazy_static;
#[macro_use]
extern crate log;
extern crate nix;
extern crate rlua;
extern crate xcb;
#[macro_use]
extern crate wayland_client;

// TODO remove
extern crate wlroots;
use wlroots::{KeyboardModifier, key_events::KeyEvent, wlr_key_state::*};

#[macro_use]
mod macros;

mod objects;
mod common;
mod wayland_obj;

mod awesome;
mod keygrabber;
mod mousegrabber;
mod root;
mod lua;

use std::{env, mem, path::PathBuf, process::exit};

use exec::Command;
use lua::setup_lua;
use rlua::{LightUserData, Lua, Table};
use log::LogLevel;
use nix::sys::signal::{self, SaFlags, SigAction, SigHandler, SigSet};
use xcb::{xkb, Connection};
use wayland_client::{Display, GlobalManager};
use wayland_client::protocol::{wl_output, wl_display::RequestsTrait};
use wayland_client::sys::client::wl_display;

use self::lua::{LUA, NEXT_LUA};


use self::objects::key::Key;
use self::common::{object::Object, signal::*};
use self::root::ROOT_KEYS_HANDLE;

const VERSION: &'static str = env!("CARGO_PKG_VERSION");
const GIT_VERSION: &'static str = include_str!(concat!(env!("OUT_DIR"), "/git-version.txt"));
pub const GLOBAL_SIGNALS: &'static str = "__awesome_global_signals";
pub const XCB_CONNECTION_HANDLE: &'static str = "__xcb_connection";

/// Called from `wayland_glib_interface.c` after every call back into the
/// wayland event loop.
///
/// This restarts the Lua thread if there is a new one pending
#[no_mangle]
pub extern "C" fn refresh_awesome() {
    NEXT_LUA.with(|new_lua_check| {
        if new_lua_check.get() {
            new_lua_check.set(false);
            let awesome = env::args().next().unwrap();
            let args: Vec<_> = env::args().skip(1).collect();
            let err = Command::new(awesome)
                .args(args.as_slice())
                .exec();
            error!("error: {:?}", err);
            panic!("Could not restart Awesome");
        }
    });
}

fn main() {
    let mut opts = getopts::Options::new();
    opts.optflag("", "version", "show version information");
    let matches = match opts.parse(env::args().skip(1)) {
        Ok(m) => m,
        Err(f) => {
            eprintln!("{}", f.to_string());
            exit(1);
        }
    };
    if matches.opt_present("version") {
        if !GIT_VERSION.is_empty() {
            println!("Way Cooler {} @ {}", VERSION, GIT_VERSION);
        } else {
            println!("Way Cooler {}", VERSION);
        }
        return
    }
    init_logs();
    let sig_action = SigAction::new(SigHandler::Handler(sig_handle),
                                    SaFlags::empty(),
                                    SigSet::empty());
    unsafe {
        signal::sigaction(signal::SIGINT, &sig_action).expect("Could not set SIGINT catcher");
    }
    init_wayland();
    lua::setup_lua();
    lua::enter_glib_loop();
}

fn init_wayland() {
    let (display, mut event_queue) = match Display::connect_to_env() {
        Ok(res) => res,
        Err(err) => {
            error!("Could not connect to Wayland server. Is it running?");
            exit(1);
        }
    };
    unsafe {
        #[link(name = "wayland_glib_interface", kind = "static")]
        extern "C" {
            fn wayland_glib_interface_init(display: *mut wl_display);
        }
        wayland_glib_interface_init(display.c_ptr() as *mut wl_display);
    }
    let _globals = GlobalManager::new_with_cb(
        display.get_registry().unwrap(),
        global_filter!(
            [wl_output::WlOutput, 2, wayland_obj::Output::new]
        ),
    );
    // TODO Remove
    event_queue.sync_roundtrip().unwrap();
    event_queue.sync_roundtrip().unwrap();
    event_queue.sync_roundtrip().unwrap();
}

fn setup_awesome_path(lua: &Lua) -> rlua::Result<()> {
    let globals = lua.globals();
    let package: Table = globals.get("package")?;
    let mut path = package.get::<_, String>("path")?;
    let mut cpath = package.get::<_, String>("cpath")?;

    for mut xdg_data_path in
        env::var("XDG_DATA_DIRS").unwrap_or("/usr/local/share:/usr/share".into())
                                 .split(':')
                                 .map(PathBuf::from)
    {
        xdg_data_path.push("awesome/lib");
        path.push_str(&format!(";{0}/?.lua;{0}/?/init.lua",
                               xdg_data_path.as_os_str().to_string_lossy()));
        cpath.push_str(&format!(";{}/?.so", xdg_data_path.into_os_string().to_string_lossy()));
    }

    for mut xdg_config_path in env::var("XDG_CONFIG_DIRS").unwrap_or("/etc/xdg".into())
                                                          .split(':')
                                                          .map(PathBuf::from)
    {
        xdg_config_path.push("awesome");
        cpath.push_str(&format!(";{}/?.so",
                                xdg_config_path.into_os_string().to_string_lossy()));
    }

    package.set("path", path)?;
    package.set("cpath", cpath)?;

    Ok(())
}

/// Set up global signals value
///
/// We need to store this in Lua, because this make it safer to use.
fn setup_global_signals(lua: &Lua) -> rlua::Result<()> {
    lua.set_named_registry_value(GLOBAL_SIGNALS, lua.create_table()?)
}

/// Sets up the xcb connection and stores it in Lua (for us to access it later)
fn setup_xcb_connection(lua: &Lua) -> rlua::Result<()> {
    let con = match Connection::connect(None) {
        Err(err) => {
            error!("Way Cooler requires XWayland in order to function");
            error!("However, xcb could not connect to it. Is it running?");
            error!("{:?}", err);
            panic!("Could not connect to XWayland instance");
        }
        Ok(con) => con.0
    };
    // Tell xcb we are using the xkb extension
    match xkb::use_extension(&con, 1, 0).get_reply() {
        Ok(r) => {
            if !r.supported() {
                panic!("xkb-1.0 is not supported");
            }
        }
        Err(err) => {
            panic!("Could not get xkb extension supported version {:?}", err);
        }
    }
    lua.set_named_registry_value(XCB_CONNECTION_HANDLE,
                                  LightUserData(con.get_raw_conn() as _))?;
    mem::forget(con);
    Ok(())
}

<<<<<<< HEAD
/// Emits the Awesome keybindinsg.
fn emit_awesome_keybindings(lua: &Lua,
                            event: &KeyEvent,
                            event_modifiers: KeyboardModifier)
                            -> rlua::Result<()> {
    let state_string = if event.key_state() == WLR_KEY_PRESSED {
        "press"
    } else {
        "release"
    };
    // TODO Should also emit by current focused client so we can
    // do client based rules.
    let keybindings = lua.named_registry_value::<Vec<Key>>(ROOT_KEYS_HANDLE)?;
    for event_keysym in event.pressed_keys() {
        for key in &keybindings {
            let keycode = key.keycode()?;
            let keysym = key.keysym()?;
            let modifiers = key.modifiers()?;
            let binding_match = (keysym != 0 && keysym == event_keysym
                                 || keycode != 0 && keycode == event.keycode())
                                && modifiers == 0
                                || modifiers == event_modifiers.bits();
            if binding_match {
                emit_object_signal(&*lua, key.clone(), state_string.into(), event_keysym)?;
            }
        }
    }
    Ok(())
}

=======
>>>>>>> b4352768
/// Formats the log strings properly
fn log_format(record: &log::LogRecord) -> String {
    let color = match record.level() {
        LogLevel::Info => "",
        LogLevel::Trace => "\x1B[37m",
        LogLevel::Debug => "\x1B[44m",
        LogLevel::Warn => "\x1B[33m",
        LogLevel::Error => "\x1B[31m"
    };
    let location = record.location();
    let file = location.file();
    let line = location.line();
    let mut module_path = location.module_path();
    if let Some(index) = module_path.find("way_cooler::") {
        let index = index + "way_cooler::".len();
        module_path = &module_path[index..];
    }
    format!("{} {} [{}] \x1B[37m{}:{}\x1B[0m{0} {} \x1B[0m",
            color,
            record.level(),
            module_path,
            file,
            line,
            record.args())
}

fn init_logs() {
    let mut builder = env_logger::LogBuilder::new();
    builder.format(log_format);
    builder.filter(None, log::LogLevelFilter::Trace);
    if env::var("WAY_COOLER_LOG").is_ok() {
        builder.parse(&env::var("WAY_COOLER_LOG").expect("WAY_COOLER_LOG not defined"));
    }
    builder.init().expect("Unable to initialize logging!");
    info!("Logger initialized");
}

/// Handler for SIGINT signal
extern "C" fn sig_handle(_: nix::libc::c_int) {
    lua::terminate();
    exit(130);
}<|MERGE_RESOLUTION|>--- conflicted
+++ resolved
@@ -202,39 +202,6 @@
     Ok(())
 }
 
-<<<<<<< HEAD
-/// Emits the Awesome keybindinsg.
-fn emit_awesome_keybindings(lua: &Lua,
-                            event: &KeyEvent,
-                            event_modifiers: KeyboardModifier)
-                            -> rlua::Result<()> {
-    let state_string = if event.key_state() == WLR_KEY_PRESSED {
-        "press"
-    } else {
-        "release"
-    };
-    // TODO Should also emit by current focused client so we can
-    // do client based rules.
-    let keybindings = lua.named_registry_value::<Vec<Key>>(ROOT_KEYS_HANDLE)?;
-    for event_keysym in event.pressed_keys() {
-        for key in &keybindings {
-            let keycode = key.keycode()?;
-            let keysym = key.keysym()?;
-            let modifiers = key.modifiers()?;
-            let binding_match = (keysym != 0 && keysym == event_keysym
-                                 || keycode != 0 && keycode == event.keycode())
-                                && modifiers == 0
-                                || modifiers == event_modifiers.bits();
-            if binding_match {
-                emit_object_signal(&*lua, key.clone(), state_string.into(), event_keysym)?;
-            }
-        }
-    }
-    Ok(())
-}
-
-=======
->>>>>>> b4352768
 /// Formats the log strings properly
 fn log_format(record: &log::LogRecord) -> String {
     let color = match record.level() {
