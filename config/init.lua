--- conflicted
+++ resolved
@@ -83,16 +83,10 @@
   key({ mod }, "h", "split_horizontal"),
   key({ mod }, "v", "split_vertical"),
   key({ mod }, "e", "horizontal_vertical_switch"),
-<<<<<<< HEAD
-  key({ mod }, "q", "close_window"),
-  key({ mod, "Shift"}, "space", "toggle_float_active"),
-  key({ mod }, "space", "toggle_float_focus"),
-  key({ mod, "Shift" }, "r", "way_cooler_restart")
-=======
   key({ mod, "Shift" }, "q", "close_window"),
   key({ mod, "Shift" }, "space", "toggle_float_active"),
   key({ mod }, "space", "toggle_float_focus")
->>>>>>> 27a0cbd4
+  key({ mod, "Shift" }, "r", "way_cooler_restart")
 
   -- Quitting way-cooler is hardcoded to Alt+Shift+Esc.
   -- This my be modifiable in the future
