#ifndef _CONFIG_H_
#define _CONFIG_H_

#define AWESOME_LUA_LIB_PATH  "@AWESOME_LUA_LIB_PATH@"
#define XDG_CONFIG_DIR        "@XDG_CONFIG_DIR@"
#define AWESOME_IS_BIG_ENDIAN @AWESOME_IS_BIG_ENDIAN@
<<<<<<< HEAD
#define AWESOME_THEMES_PATH   "@AWESOME_THEMES_PATH@"
#define AWESOME_ICON_PATH     "@AWESOME_ICON_PATH@"
=======
#define AWESOME_DEFAULT_CONF  "@AWESOME_SYSCONFDIR@/rc.lua"
>>>>>>> 9922c3c8

#cmakedefine WITH_DBUS
#cmakedefine HAS_EXECINFO

#endif //_CONFIG_H_

// vim: filetype=c:expandtab:shiftwidth=4:tabstop=8:softtabstop=4:textwidth=80<|MERGE_RESOLUTION|>--- conflicted
+++ resolved
@@ -4,12 +4,9 @@
 #define AWESOME_LUA_LIB_PATH  "@AWESOME_LUA_LIB_PATH@"
 #define XDG_CONFIG_DIR        "@XDG_CONFIG_DIR@"
 #define AWESOME_IS_BIG_ENDIAN @AWESOME_IS_BIG_ENDIAN@
-<<<<<<< HEAD
 #define AWESOME_THEMES_PATH   "@AWESOME_THEMES_PATH@"
 #define AWESOME_ICON_PATH     "@AWESOME_ICON_PATH@"
-=======
 #define AWESOME_DEFAULT_CONF  "@AWESOME_SYSCONFDIR@/rc.lua"
->>>>>>> 9922c3c8
 
 #cmakedefine WITH_DBUS
 #cmakedefine HAS_EXECINFO
