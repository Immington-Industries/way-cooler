--- conflicted
+++ resolved
@@ -399,7 +399,6 @@
     /// * else, make it horizontal
     /// This method does *NOT* update the actual views geometry, that needs to be
     /// done separately by the caller
-<<<<<<< HEAD
     pub fn toggle_cardinal_tiling(&mut self, id: Uuid) -> CommandResult {
         {
             // NOTE: This stupid mutable lookup can't be its own function, see:
@@ -408,7 +407,7 @@
                                .ok_or(TreeError::NodeNotFound(id)));
             let container_t = self.tree[node_ix].get_type();
             if container_t == ContainerType::View {
-                let parent_id = try!(self.parent_of(id));
+                let parent_id = try!(self.parent_of(id)).get_id();
                 return self.toggle_cardinal_tiling(parent_id)
             }
             let container = &mut self.tree[node_ix];
@@ -421,17 +420,6 @@
                         }
                         _ => {
                             trace!("Toggling {:?} to be horizontal", id);
-=======
-    pub fn toggle_cardinal_tiling(&mut self) {
-        if let Some(active_ix) = self.active_ix_of(ContainerType::Container) {
-            match self.tree[active_ix] {
-                Container::Container { ref mut layout, .. } => {
-                    match *layout {
-                        Layout::Horizontal => {
-                            *layout = Layout::Vertical
-                        }
-                        _ => {
->>>>>>> 2dac6068
                             *layout = Layout::Horizontal
                         }
                     }
