//! It's a tree!

use std::ptr;
use std::ops::{Deref, DerefMut};
use std::fmt::Debug;

#[derive(Debug, PartialEq, Eq)]
struct Node<T> {
    // We need a mut pointer so we can modify the parent
    parent: *mut Node<T>,
    val: T,
    children: Vec<Node<T>>
}

impl<T> Node<T> {
    /// Create a new node with the existing value.
    /// For root-style constructors.
    pub fn new(val: T) -> Node<T> {
        Node {
            parent: ptr::null_mut(),
            val: val,
            children: Vec::new()
        }
    }

    /// Add a new child node to this node, using a value
    pub fn new_child(&mut self, val: T) -> &mut Node<T> {
        let self_mut = self as *mut Node<T>;
        self.children.push(Node {
            parent: self_mut,
            val: val,
            children: Vec::new()
        });
        let last_ix = self.children.len() -1;
        &mut self.children[last_ix]
    }

    /// Whether this node has a (currently-reachable) parent
    pub fn has_parent(&self) -> bool {
        self.parent.is_null()
    }

    /// Gets the parent of this node (if it exists)
    pub fn get_parent<'a>(&'a self) -> Option<&'a mut Node<T>> {
        if self.parent.is_null() {
            return None;
        }
        unsafe {
            return Some(&mut *self.parent);
        }
    }

    /// Borrow the children of this node.
    pub fn get_children<'a>(&'a self) -> &Vec<Node<T>> {
        &self.children
    }

    /// Mutably borrow the children of this mutable node
    pub fn get_mut_children(&mut self) -> &mut Vec<Node<T>> {
        &mut self.children
    }

    /// Remove a child at the given index
    pub fn remove_child_at(&mut self, index: usize) -> Node<T> {
        let child = self.children.remove(index);
        child.parent = ptr::null_mut();
        child
    }

    /// Whether this node is a parent of another node
    pub fn is_parent_of(&self, other: Node<T>) -> bool {
        self.parent == other.parent
    }
}

impl <T: PartialEq> Node<T> {

    /// Remove a node from its parent.
    /// This method will mutate the parent if it exists.
    pub fn remove_from_parent(&self) {
        if let Some(ref mut parent) = self.get_parent() {
            let children = parent.get_mut_children();
            if let Some(index) = children.iter().position(|c| c == self) {
                children.remove(index);
            }
        }
    }

    /// Removes a child from self
    pub fn remove_child(&mut self, other: &Node<T>) -> Option<Node<T>> {
        if let Some(index) = self.children.iter().position(|c| c == other) {
            Some(self.children.remove(index))
        }
        else {
            None
        }
    }

    pub fn move_to(mut self, new_parent: &mut Node<T>) {
        self.remove_from_parent();
        self.parent = new_parent as *mut Node<T>;
        new_parent.children.push(self);
    }
}

impl<T> Drop for Node<T> {
    fn drop(&mut self) {
<<<<<<< HEAD
        println!("Dropping a node.");
        self.parent = ptr::null_mut();
        for child in &mut self.children {
            println!("> Unlinking a child");
            child.parent = ptr::null_mut();
        }
=======
        trace!("Dropping a node!!!!");
>>>>>>> 277b44bd
    }
}

#[cfg(test)]
mod tests {
    use super::Node;
    use log::LogLevelFilter;
    use env_logger::LogBuilder;

    /// Nodes can have children added to them
    #[test]
    fn test_add_child() {
        let mut root = Node::new(0);
        root.new_child(1);
        root.new_child(2); // This is okay
        {
            let mut third_child = root.new_child(3);
            //root.new_child(4); // Have to wait for 3rd child to drop
        }
        root.new_child(4); // Now this works yay standard borrowing
        assert_eq!(root.children.len(), 4);
        println!("Done with the test now.");
    }

    /// These operations will for example operate on the parent
    /// under an if let. `remove_from_parent` will not panic if the node
    /// already is parentless, for example.
    #[test]
    fn optional_operations() {
        
    }
}<|MERGE_RESOLUTION|>--- conflicted
+++ resolved
@@ -62,7 +62,7 @@
 
     /// Remove a child at the given index
     pub fn remove_child_at(&mut self, index: usize) -> Node<T> {
-        let child = self.children.remove(index);
+        let mut child = self.children.remove(index);
         child.parent = ptr::null_mut();
         child
     }
@@ -105,16 +105,13 @@
 
 impl<T> Drop for Node<T> {
     fn drop(&mut self) {
-<<<<<<< HEAD
         println!("Dropping a node.");
         self.parent = ptr::null_mut();
-        for child in &mut self.children {
+        let children: &mut Vec<Node<T>> = &mut self.children;
+        for mut child in children {
             println!("> Unlinking a child");
             child.parent = ptr::null_mut();
         }
-=======
-        trace!("Dropping a node!!!!");
->>>>>>> 277b44bd
     }
 }
 
