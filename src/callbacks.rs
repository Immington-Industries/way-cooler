//! Implementations of the callbacks exposed by wlc.
//! These functions are the main entry points into Way Cooler from user action.
#![allow(deprecated)] // keysyms

use rustwlc::handle::{WlcOutput, WlcView};
use rustwlc::types::{ButtonState, KeyboardModifiers, KeyState, KeyboardLed, ScrollAxis, Size, Point, Geometry,
                     ResizeEdge, ViewState, VIEW_ACTIVATED, VIEW_FULLSCREEN, VIEW_RESIZING, VIEW_MAXIMIZED,
                     MOD_NONE, RESIZE_LEFT, RESIZE_RIGHT, RESIZE_TOP, RESIZE_BOTTOM};
use rustwlc::input::{pointer, keyboard};

use super::keys::{self, KeyPress, KeyEvent};
use super::layout::{try_lock_tree, try_lock_action, Action, ContainerType,
                    MovementError, TreeError, FocusError};
use super::layout::commands::set_performing_action;
use super::lua::{self, LuaQuery};

/// If the event is handled by way-cooler
const EVENT_BLOCKED: bool = true;

/// If the event should be passed through to clients
const EVENT_PASS_THROUGH: bool = false;

const LEFT_CLICK: u32 = 0x110;
const RIGHT_CLICK: u32 = 0x111;

pub extern fn output_created(output: WlcOutput) -> bool {
    trace!("output_created: {:?}: {}", output, output.get_name());
    if let Ok(mut tree) = try_lock_tree() {
        let result = tree.add_output(output).and_then(|_|{
            tree.switch_to_workspace(&"1")
                .map(|_| tree.layout_active_of(ContainerType::Output))
        });
        match result {
            // If the output exists, we just couldn't add it to the tree because
            // it's already there. That's OK
            Ok(_) | Err(TreeError::OutputExists(_)) => true,
            _ => false
        }
    } else {
        false
    }
}

pub extern fn output_destroyed(output: WlcOutput) {
    trace!("output_destroyed: {:?}", output);
}

pub extern fn output_focus(output: WlcOutput, focused: bool) {
    trace!("output_focus: {:?} focus={}", output, focused);
}

pub extern fn output_resolution(output: WlcOutput,
                                old_size_ptr: &Size, new_size_ptr: &Size) {
    trace!("output_resolution: {:?} from  {:?} to {:?}",
           output, *old_size_ptr, *new_size_ptr);
    // Update the resolution of the output and its children
    let scale = 1;
    output.set_resolution(*new_size_ptr, scale);
    if let Ok(mut tree) = try_lock_tree() {
        tree.layout_active_of(ContainerType::Output)
            .expect("Could not layout active output");
    }
}

pub extern fn view_created(view: WlcView) -> bool {
    debug!("view_created: {:?}: \"{}\"", view, view.get_title());
    if view.get_class().as_str() == "Background" {
        debug!("Setting background: {}", view.get_title());
        view.send_to_back();
        view.set_mask(1);
        let output = view.get_output();
        let resolution = output.get_resolution()
            .expect("Couldn't get output resolution");
        let fullscreen = Geometry {
            origin: Point { x: 0, y: 0 },
            size: resolution
        };
        view.set_geometry(ResizeEdge::empty(), fullscreen);
        if let Ok(mut tree) = try_lock_tree() {
            let outputs = tree.outputs();
            return tree.add_background(view, outputs.as_slice()).is_ok();
        }
        return false
    }
    if let Ok(mut tree) = try_lock_tree() {
<<<<<<< HEAD
        let result = tree.add_view(view).and_then(|_| {
            if view.get_class() == "Background" {
                return Ok(())
            }
=======
        tree.add_view(view).and_then(|_| {
>>>>>>> cac829c4
            view.set_state(VIEW_MAXIMIZED, true);
            match tree.set_active_view(view) {
                // If blocked by fullscreen, we don't focus on purpose
                Err(TreeError::Focus(FocusError::BlockedByFullscreen(_, _))) => Ok(()),
                result => result
            }
        });
        if result.is_err() {
            warn!("Could not add {:?}. Reason: {:?}", view, result);
        }
        result.is_ok()
    } else {
        false
    }
}

pub extern fn view_destroyed(view: WlcView) {
    trace!("view_destroyed: {:?}", view);
    if let Ok(mut tree) = try_lock_tree() {
        tree.remove_view(view).unwrap_or_else(|err| {
            match err {
                TreeError::ViewNotFound(_) => {},
                _ => {
                    error!("Error in view_destroyed: {:?}", err);
                }
            }
        });
    } else {
        error!("Could not delete view {:?}", view);
    }
}

pub extern fn view_focus(current: WlcView, focused: bool) {
    trace!("view_focus: {:?} {}", current, focused);
    current.set_state(VIEW_ACTIVATED, focused);
    if let Ok(mut tree) = try_lock_tree() {
        match tree.set_active_view(current) {
            Ok(_) => {},
            Err(err) => {
                error!("Could not set {:?} to be active view: {:?}", current, err);
            }
        }
    }
}

pub extern fn view_move_to_output(current: WlcView,
                                  o1: WlcOutput, o2: WlcOutput) {
    trace!("view_move_to_output: {:?}, {:?}, {:?}", current, o1, o2);
}

pub extern fn view_request_state(view: WlcView, state: ViewState, toggle: bool) {
    trace!("Setting {:?} to state {:?}", view, state);
    if state == VIEW_FULLSCREEN {
        if let Ok(mut tree) = try_lock_tree() {
            if let Some(id) = tree.lookup_view(view) {
                tree.set_fullscreen(id, toggle)
                    .expect("The ID was related to a non-view, somehow!");
                match tree.container_in_active_workspace(id) {
                    Ok(true) => {
                        tree.layout_active_of(ContainerType::Workspace)
                            .unwrap_or_else(|err| {
                                error!("Could not layout active workspace for view {:?}: {:?}",
                                        view, err)
                            });
                    },
                    Ok(false) => {},
                    Err(err) => error!("Could not set {:?} fullscreen: {:?}", view, err)
                }
            } else {
                warn!("Could not find view {:?} in tree", view);
            }
        }
    }
}

pub extern fn view_request_move(view: WlcView, _dest: &Point) {
    if let Ok(mut tree) = try_lock_tree() {
        if let Err(err) = tree.set_active_view(view) {
            error!("view_request_move error: {:?}", err);
        }
    }
}

pub extern fn view_request_resize(view: WlcView, edge: ResizeEdge, point: &Point) {
    if let Ok(mut tree) = try_lock_tree() {
        match try_lock_action() {
            Ok(guard) => {
                if guard.is_some() {
                    if let Some(id) = tree.lookup_view(view) {
                        if let Err(err) = tree.resize_container(id, edge, *point) {
                            error!("Problem: Command returned error: {:#?}", err);
                        }
                    }
                }
            },
            _ => {}
        }
    }
}

pub extern fn keyboard_key(_view: WlcView, _time: u32, mods: &KeyboardModifiers,
                           key: u32, state: KeyState) -> bool {
    let empty_mods: KeyboardModifiers = KeyboardModifiers {
            mods: MOD_NONE,
            leds: KeyboardLed::empty()
    };
    let sym = keyboard::get_keysym_for_key(key, empty_mods);
    let press = KeyPress::new(mods.mods, sym);

    if state == KeyState::Pressed {
        if let Some(action) = keys::get(&press) {
            info!("[key] Found an action for {}, blocking event", press);
            match action {
                KeyEvent::Command(func) => {
                    func();
                },
                KeyEvent::Lua => {
                    match lua::send(LuaQuery::HandleKey(press)) {
                        Ok(_) => {},
                        Err(err) => {
                            // We may want to wait for Lua's reply from
                            // keypresses; for example if the table is tampered
                            // with or Lua is restarted or Lua has an error.
                            // ATM Lua asynchronously logs this but in the future
                            // an error popup/etc is a good idea.
                            error!("Error sending keypress: {:?}", err);
                        }
                    }
                }
            }
            return EVENT_BLOCKED
        }
    }

    return EVENT_PASS_THROUGH
}

pub extern fn view_request_geometry(_view: WlcView, _geometry: &Geometry) {
}

pub extern fn pointer_button(view: WlcView, _time: u32,
                         mods: &KeyboardModifiers, button: u32,
                             state: ButtonState, point: &Point) -> bool {
    if state == ButtonState::Pressed {
        let mouse_mod = keys::mouse_modifier();
        if button == LEFT_CLICK && !view.is_root() {
            info!("User left clicked w/ mods \"{:?}\" on {:?}", mods, view);
            if let Ok(mut tree) = try_lock_tree() {
                tree.set_active_view(view).unwrap_or_else(|_| {
                    // still focus on view, even if not in tree.
                    view.focus();
                });
                if mods.mods.contains(mouse_mod) {
                    let action = Action {
                        view: view,
                        grab: *point,
                        edges: ResizeEdge::empty()
                    };
                    set_performing_action(Some(action));
                }
            }
        } else if button == RIGHT_CLICK && !view.is_root() {
            info!("User right clicked w/ mods \"{:?}\" on {:?}", mods, view);
            if let Ok(mut tree) = try_lock_tree() {
                tree.set_active_view(view).ok();
            }
            if mods.mods.contains(mouse_mod) {
                let action = Action {
                    view: view,
                    grab: *point,
                    edges: ResizeEdge::empty()
                };
                set_performing_action(Some(action));
                let geometry = view.get_geometry()
                    .expect("Could not get geometry of the view");
                let halfw = geometry.origin.x + geometry.size.w as i32 / 2;
                let halfh = geometry.origin.y + geometry.size.h as i32 / 2;

                {
                    let mut action: Action = try_lock_action().ok().and_then(|guard| *guard)
                        .unwrap_or(Action {
                            view: view,
                            grab: *point,
                            edges: ResizeEdge::empty()
                        });
                    let flag_x = if point.x < halfw {
                        RESIZE_LEFT
                    } else if point.x > halfw {
                        RESIZE_RIGHT
                    } else {
                        ResizeEdge::empty()
                    };

                    let flag_y = if point.y < halfh {
                        RESIZE_TOP
                    } else if point.y > halfh {
                        RESIZE_BOTTOM
                    } else {
                        ResizeEdge::empty()
                    };

                    action.edges = flag_x | flag_y;
                    set_performing_action(Some(action));
                }
                view.set_state(VIEW_RESIZING, true);
                return EVENT_BLOCKED
            }
        }
    } else {
        if let Ok(lock) = try_lock_action() {
            let unknown = format!("unknown ({})", button);
            info!("User released {:?} mouse button",
                  match button {
                      RIGHT_CLICK => "right",
                      LEFT_CLICK => "left",
                      _ => unknown.as_str()
                  });
            match *lock {
                Some(action) => {
                    let view = action.view;
                    if view.get_state().contains(VIEW_RESIZING) {
                        view.set_state(VIEW_RESIZING, false);
                    }
                },
                _ => {}
            }
        }
        set_performing_action(None);
    }
    EVENT_PASS_THROUGH
}

pub extern fn pointer_scroll(_view: WlcView, _time: u32,
                         _mods_ptr: &KeyboardModifiers, _axis: ScrollAxis,
                         _heights: [f64; 2]) -> bool {
    EVENT_PASS_THROUGH
}

pub extern fn pointer_motion(view: WlcView, _time: u32, point: &Point) -> bool {
    let mut result = EVENT_PASS_THROUGH;
    let mut maybe_action = None;
    {
        if let Ok(action_lock) = try_lock_action() {
            maybe_action = action_lock.clone();
        }
    }
    match maybe_action {
        None => result = EVENT_PASS_THROUGH,
        Some(action) => {
            if action.edges.bits() != 0 {
                if let Ok(mut tree) = try_lock_tree() {
                    // TODO Change to id of _view
                    // Need to implement a map of view to uuid first though...
                    if let Some(active_id) = tree.lookup_view(view) {
                        match tree.resize_container(active_id, action.edges, *point) {
                            // Return early here to not set the pointer
                            Ok(_) => return EVENT_BLOCKED,
                            Err(err) => error!("Error: {:#?}", err)
                        }
                    }
                }
            } else {
                if let Ok(mut tree) = try_lock_tree() {
                    match tree.try_drag_active(*point) {
                        Ok(_) => result = EVENT_BLOCKED,
                        Err(TreeError::PerformingAction(_)) |
                        Err(TreeError::Movement(MovementError::NotFloating(_))) => result = EVENT_PASS_THROUGH,
                        Err(err) => {
                            error!("Error: {:#?}", err);
                            result = EVENT_PASS_THROUGH
                        }
                    }
                }
            }
        }
    }
    pointer::set_position(*point);
    result
}

pub extern fn compositor_ready() {
    info!("Preparing compositor!");
    info!("Initializing Lua...");
    lua::init();
    keys::init();
}

pub extern fn compositor_terminating() {
    info!("Compositor terminating!");
    lua::send(lua::LuaQuery::Terminate).ok();
    if let Ok(mut tree) = try_lock_tree() {
        if tree.destroy_tree().is_err() {
            error!("Could not destroy tree");
        }
    }

}


pub fn init() {
    use rustwlc::callback;

    callback::output_created(output_created);
    callback::output_destroyed(output_destroyed);
    callback::output_focus(output_focus);
    callback::output_resolution(output_resolution);
    callback::view_created(view_created);
    callback::view_destroyed(view_destroyed);
    callback::view_focus(view_focus);
    callback::view_move_to_output(view_move_to_output);
    callback::view_request_geometry(view_request_geometry);
    callback::view_request_state(view_request_state);
    callback::view_request_move(view_request_move);
    callback::view_request_resize(view_request_resize);
    callback::keyboard_key(keyboard_key);
    callback::pointer_button(pointer_button);
    callback::pointer_scroll(pointer_scroll);
    callback::pointer_motion(pointer_motion);
    callback::compositor_ready(compositor_ready);
    callback::compositor_terminate(compositor_terminating);
    trace!("Registered wlc callbacks");
}<|MERGE_RESOLUTION|>--- conflicted
+++ resolved
@@ -83,14 +83,7 @@
         return false
     }
     if let Ok(mut tree) = try_lock_tree() {
-<<<<<<< HEAD
         let result = tree.add_view(view).and_then(|_| {
-            if view.get_class() == "Background" {
-                return Ok(())
-            }
-=======
-        tree.add_view(view).and_then(|_| {
->>>>>>> cac829c4
             view.set_state(VIEW_MAXIMIZED, true);
             match tree.set_active_view(view) {
                 // If blocked by fullscreen, we don't focus on purpose
